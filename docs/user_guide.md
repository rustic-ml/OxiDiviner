# OxiDiviner User Guide

Welcome to the comprehensive user guide for OxiDiviner! This guide will walk you through all the features and capabilities of the library.

## Table of Contents

1. [Installation and Setup](#installation-and-setup)
2. [Core Concepts](#core-concepts)
3. [Data Structures](#data-structures)
4. [Quick API](#quick-api)
5. [Time Series Models](#time-series-models)
6. [Financial Models](#financial-models)
7. [Regime Detection](#regime-detection)
8. [Dependency Modeling](#dependency-modeling)
9. [State Space Models](#state-space-models)
10. [Model Validation](#model-validation)
11. [Best Practices](#best-practices)

## Installation and Setup

### Basic Installation

Add OxiDiviner to your `Cargo.toml`:

```toml
[dependencies]
oxidiviner = "1.0.0"
```

### Import Patterns

```rust
// Most common - imports all main types
use oxidiviner::prelude::*;

// Specific modules
use oxidiviner::{quick, api, batch};
use oxidiviner::models::autoregressive::ARIMAModel;

// Quick API only
use oxidiviner::quick;
```

## Core Concepts

### Forecaster Trait

All models in OxiDiviner implement the `Forecaster` trait:

```rust
pub trait Forecaster {
    fn name(&self) -> &str;
    fn fit(&mut self, data: &TimeSeriesData) -> Result<()>;
    fn forecast(&self, horizon: usize) -> Result<Vec<f64>>;
    fn evaluate(&self, test_data: &TimeSeriesData) -> Result<ModelEvaluation>;
    fn predict(&self, horizon: usize, test_data: Option<&TimeSeriesData>) -> Result<ModelOutput>;
}
```

This ensures a consistent interface across all models.

### Error Handling

OxiDiviner uses comprehensive error types:

```rust
use oxidiviner::core::OxiError;

match result {
    Ok(forecast) => println!("Success: {:?}", forecast),
    Err(OxiError::InvalidParameter(msg)) => println!("Invalid parameter: {}", msg),
    Err(OxiError::ModelError(msg)) => println!("Model error: {}", msg),
    Err(OxiError::DataError(msg)) => println!("Data error: {}", msg),
    // ... other error types
}
```

## Data Structures

### TimeSeriesData

The core data structure for univariate time series:

```rust
use oxidiviner::prelude::*;
use chrono::{Duration, Utc};

// Create timestamps
let start = Utc::now();
let timestamps: Vec<_> = (0..100)
    .map(|i| start + Duration::days(i))
    .collect();

// Create values (example: linear trend with noise)
let values: Vec<f64> = (0..100)
    .map(|i| 10.0 + 0.5 * i as f64 + rand::random::<f64>() * 5.0)
    .collect();

// Create time series
let ts = TimeSeriesData::new(timestamps, values, "my_series")?;
```

### OHLCVData

For financial time series data:

```rust
use oxidiviner::prelude::*;

let ohlcv = OHLCVData {
    symbol: "AAPL".to_string(),
    timestamps: timestamps,
    open: open_prices,
    high: high_prices,
    low: low_prices,
    close: close_prices,
    volume: volumes,
    adjusted_close: Some(adjusted_closes), // Optional
};

// Convert to time series using close prices
let ts = ohlcv.to_time_series(false); // false = use close, true = use adjusted_close
```

## Quick API

The Quick API provides one-line forecasting functions:

### ARIMA Forecasting

```rust
use oxidiviner::quick;

// Default ARIMA(1,1,1)
let forecast = quick::arima(data.clone(), 10)?;

// Custom parameters ARIMA(2,1,2)
let forecast = quick::arima_with_config(data, 10, Some((2, 1, 2)))?;
```

### Moving Average

```rust
// Default window size (5)
let forecast = quick::moving_average(data.clone(), 10, None)?;

// Custom window size
let forecast = quick::moving_average(data, 10, Some(7))?;
```

### Auto Model Selection

```rust
// Automatically selects best model
let (forecast, model_name) = quick::auto_select(data, 10)?;
println!("Selected model: {}", model_name);
```

### Model Comparison

```rust
// Compare all available models
let comparisons = quick::compare_models(timestamps, values, 10)?;
for (model_name, forecast) in comparisons {
    println!("{}: {:?}", model_name, &forecast[..3]);
}
```

## Time Series Models

### ARIMA Family

#### Basic AR Model

```rust
use oxidiviner::models::autoregressive::ARModel;

// Create AR(p) model
let mut model = ARModel::new(2, true)?; // p=2, with_intercept=true
model.fit(&data)?;

let forecasts = model.forecast(10)?;
let evaluation = model.evaluate(&test_data)?;

// Access model coefficients
if let Some(ar_coef) = model.ar_coefficients() {
    println!("AR coefficients: {:?}", ar_coef);
}
```

#### ARMA Model
<<<<<<< HEAD

```rust
use oxidiviner::models::autoregressive::ARMAModel;

// Create ARMA(p,q) model
let mut model = ARMAModel::new(2, 1, true)?; // p=2, q=1, with_intercept=true
model.fit(&data)?;
let forecast = model.forecast(10)?;
```

#### ARIMA Model

```rust
use oxidiviner::models::autoregressive::ARIMAModel;

// Create ARIMA(p,d,q) model
let mut model = ARIMAModel::new(2, 1, 1, true)?; // p=2, d=1, q=1, with_intercept=true
model.fit(&data)?;
let forecast = model.forecast(10)?;
```

#### SARIMA Model

```rust
use oxidiviner::models::autoregressive::SARIMAModel;

// Create SARIMA(p,d,q)(P,D,Q)s model
let mut model = SARIMAModel::new(1, 1, 1, 1, 1, 1, 12, true)?; // Yearly seasonality
model.fit(&data)?;
let forecast = model.forecast(24)?; // Forecast 2 years ahead
```

#### VAR Model

```rust
use oxidiviner::models::autoregressive::VARModel;

// Create VAR model with 2 variables
let variable_names = vec!["gdp".to_string(), "inflation".to_string()];
let mut model = VARModel::new(2, variable_names, true)?; // lag=2, with_intercept=true
model.fit(&multivariate_data)?;
let forecast = model.forecast(10)?;
```

### Exponential Smoothing

#### Simple Exponential Smoothing
=======
>>>>>>> 8bfbd09c

```rust
use oxidiviner::models::autoregressive::ARMAModel;

// Create ARMA(p,q) model
let mut model = ARMAModel::new(2, 1, true)?; // p=2, q=1, with_intercept=true
model.fit(&data)?;
let forecast = model.forecast(10)?;
```

#### ARIMA Model

```rust
use oxidiviner::models::autoregressive::ARIMAModel;

// Create ARIMA(p,d,q) model
let mut model = ARIMAModel::new(2, 1, 1, true)?; // p=2, d=1, q=1, with_intercept=true
model.fit(&data)?;
let forecast = model.forecast(10)?;
```

#### SARIMA Model

```rust
use oxidiviner::models::autoregressive::SARIMAModel;

// Create SARIMA(p,d,q)(P,D,Q)s model
let mut model = SARIMAModel::new(1, 1, 1, 1, 1, 1, 12, true)?; // Yearly seasonality
model.fit(&data)?;
let forecast = model.forecast(24)?; // Forecast 2 years ahead
```

<<<<<<< HEAD
#### ETS Model

```rust
use oxidiviner::models::exponential_smoothing::ETSModel;

// Create ETS model with automatic component selection
let mut model = ETSModel::new()?;
model.fit(&data)?;
let forecast = model.forecast(10)?;

// Access components
println!("Error type: {:?}", model.error_type());
println!("Trend type: {:?}", model.trend_type());
println!("Seasonal type: {:?}", model.seasonal_type());
```

### GARCH Models

#### Basic GARCH

```rust
use oxidiviner::models::garch::GARCHModel;

// GARCH(1,1) model
let mut model = GARCHModel::new(1, 1, None)?;
model.fit(&returns_data)?; // Use returns, not prices

let volatility_forecast = model.forecast(10)?;
```

#### EGARCH

```rust
use oxidiviner::models::garch::EGARCHModel;

// EGARCH(1,1) for asymmetric volatility
let mut model = EGARCHModel::new(1, 1)?;
model.fit(&returns_data)?;
let forecast = model.forecast(10)?;
```

#### GJR-GARCH

```rust
use oxidiviner::models::garch::GJRGARCHModel;

// GJR-GARCH(1,1) for leverage effects
let mut model = GJRGARCHModel::new(1, 1)?;
model.fit(&returns_data)?;
let forecast = model.forecast(10)?;
```

#### GARCH-M

```rust
use oxidiviner::models::garch::{GARCHMModel, RiskPremiumType};

// GARCH-M with variance risk premium
let mut model = GARCHMModel::new(1, 1, RiskPremiumType::Variance)?;
model.fit(&returns_data)?;
let forecast = model.forecast(10)?;
```

## Financial Models

### Jump Diffusion Models

#### Merton Jump Diffusion

```rust
use oxidiviner::models::financial::MertonJumpDiffusionModel;

let mut model = MertonJumpDiffusionModel::new(
    0.05,  // drift
    0.2,   // volatility
    2.0,   // jump intensity
    -0.01, // jump mean
    0.05,  // jump volatility
)?;

model.fit(&price_data)?;
let forecast = model.forecast(10)?;

// Access jump events
if let Some(jumps) = model.detected_jumps() {
    for jump in jumps {
        println!("Jump at t={}: size={}", jump.time, jump.size);
    }
}
```

#### Kou Jump Diffusion

```rust
use oxidiviner::models::financial::KouJumpDiffusionModel;

let mut model = KouJumpDiffusionModel::new(
    0.05,  // drift
    0.2,   // volatility
    2.0,   // jump intensity
    0.3,   // prob of upward jump
    50.0,  // upward mean
    25.0,  // downward mean
)?;

model.fit(&price_data)?;
let forecast = model.forecast(10)?;
```

### Stochastic Volatility Models

#### Heston Model

```rust
use oxidiviner::models::financial::HestonStochasticVolatilityModel;

let mut model = HestonStochasticVolatilityModel::new(
    0.04,  // long-run variance
    2.0,   // mean reversion speed
    0.3,   // vol of vol
    -0.7,  // correlation
    0.04,  // initial variance
)?;

model.fit(&price_data)?;
let forecast = model.forecast(10)?;

// Generate sample paths
let paths = model.simulate_paths(100, 252)?; // 100 paths, 252 days each
```

#### SABR Model

```rust
use oxidiviner::models::financial::SABRVolatilityModel;

let mut model = SABRVolatilityModel::new(
    100.0, // initial forward
    0.2,   // initial volatility
    0.4,   // vol of vol
    0.6,   // beta (backbone parameter)
    -0.3,  // correlation
    1.0/252.0, // daily time step
)?;

model.fit(&forward_data)?;
let forecast = model.forecast(10)?;

// Get volatility surface points
let surface_point = model.implied_volatility(95.0, 0.5)?; // strike=95, T=0.5
```

## Regime Detection

### Basic Markov Switching

```rust
use oxidiviner::models::regime_switching::MarkovSwitchingModel;

// Two-regime model (e.g., bull/bear)
let mut model = MarkovSwitchingModel::new(2)?;
model.fit(&returns_data)?;

// Get regime probabilities
let probs = model.regime_probabilities()?;
let current_regime = model.most_likely_regime()?;

// Forecast with regime switching
let forecast = model.forecast(10)?;
```

### Multivariate Regime Switching

```rust
use oxidiviner::models::regime_switching::MultivariateMarkovSwitchingModel;

// Create model for multiple assets
let assets = vec!["SPY".to_string(), "TLT".to_string(), "GLD".to_string()];
let mut model = MultivariateMarkovSwitchingModel::new(2, assets)?;

// Fit model
model.fit(&multivariate_data)?;

// Get cross-asset regime analysis
let analysis = model.portfolio_regime_analysis()?;
println!("Current regime: {}", analysis.current_regime);
println!("Regime correlation matrix: {:?}", analysis.regime_correlations);
```

### Higher-Order Regime Switching

```rust
use oxidiviner::models::regime_switching::HigherOrderMarkovModel;

// Create second-order model
let mut model = HigherOrderMarkovModel::new(2, 2)?; // 2 regimes, order 2
model.fit(&data)?;

// Get transition probabilities conditional on past regimes
let prob = model.transition_probability(1, 0, 1)?; // P(S_t=1|S_{t-1}=0,S_{t-2}=1)
```

## Dependency Modeling

### Gaussian Copula

```rust
use oxidiviner::models::copula::GaussianCopulaModel;

// Create model for 3 assets
let mut model = GaussianCopulaModel::new(3)?;
model.fit(&multivariate_returns)?;

// Generate joint scenarios
let scenarios = model.simulate(1000)?; // 1000 scenarios
```

### Student's t-Copula

```rust
use oxidiviner::models::copula::TCopulaModel;

// Create t-copula with 5 degrees of freedom
let mut model = TCopulaModel::new(3, 5.0)?;
model.fit(&multivariate_returns)?;

// Get tail dependence coefficients
let tail_dep = model.tail_dependence_coefficient(0, 1)?;
```

### Archimedean Copula

```rust
use oxidiviner::models::copula::{ArchimedeanCopulaModel, ArchimedeanType};

// Create Clayton copula for lower tail dependence
let mut model = ArchimedeanCopulaModel::new(2, ArchimedeanType::Clayton)?;
model.fit(&bivariate_returns)?;

// Generate dependent uniform variates
let uniforms = model.generate_uniforms(1000)?;
```

## State Space Models

### Kalman Filter

```rust
use oxidiviner::models::state_space::KalmanFilter;

// Create local level model
let mut kf = KalmanFilter::new_local_level(0.1, 0.1)?;
kf.fit(&data)?;

// Get filtered states
let states = kf.filtered_states()?;
let state_covs = kf.filtered_state_covariances()?;

// Forecast with uncertainty
let (forecast, forecast_cov) = kf.forecast_with_covariance(10)?;
```

## Model Validation

### Cross-Validation

```rust
use oxidiviner::core::validation::cross_validate;

let cv_results = cross_validate(&model, &data, 5, 10)?; // 5-fold CV, horizon=10
println!("CV MAE: {}", cv_results.mae);
println!("CV RMSE: {}", cv_results.rmse);
```

### Backtesting

```rust
use oxidiviner::core::validation::backtest;

let bt_results = backtest(&model, &data, 252, 10)?; // 1-year window, horizon=10
println!("Hit rate: {}%", bt_results.hit_rate * 100.0);
println!("Directional accuracy: {}%", bt_results.directional_accuracy * 100.0);
```

### Diagnostics

```rust
use oxidiviner::core::diagnostics::ModelDiagnostics;

let diag = ModelDiagnostics::new(&model, &data)?;
println!("AIC: {}", diag.aic());
println!("BIC: {}", diag.bic());
println!("Log-likelihood: {}", diag.log_likelihood());
```
=======
#### VAR Model

```rust
use oxidiviner::models::autoregressive::VARModel;

// Create VAR model with 2 variables
let variable_names = vec!["gdp".to_string(), "inflation".to_string()];
let mut model = VARModel::new(2, variable_names, true)?; // lag=2, with_intercept=true
model.fit(&multivariate_data)?;
let forecast = model.forecast(10)?;
```

### Exponential Smoothing

#### Simple Exponential Smoothing

```rust
use oxidiviner::models::exponential_smoothing::SimpleESModel;

let mut model = SimpleESModel::new(0.3)?; // alpha = 0.3
model.fit(&data)?;
let forecast = model.forecast(10)?;
```

#### Holt's Linear Method

```rust
use oxidiviner::models::exponential_smoothing::HoltLinearModel;

let mut model = HoltLinearModel::new(0.3, 0.1)?; // alpha = 0.3, beta = 0.1
model.fit(&data)?;
let forecast = model.forecast(10)?;
```

#### Holt-Winters Method

```rust
use oxidiviner::models::exponential_smoothing::HoltWintersModel;

let mut model = HoltWintersModel::new(0.3, 0.1, 0.1, 12)?; // alpha, beta, gamma, seasonal_period
model.fit(&data)?;
let forecast = model.forecast(24)?; // Forecast 2 seasonal periods ahead
```

#### ETS Model

```rust
use oxidiviner::models::exponential_smoothing::ETSModel;

let mut model = ETSModel::new()?;
model.fit(&data)?;
let forecast = model.forecast(10)?;
```

### GARCH Models

#### Basic GARCH

```rust
use oxidiviner::models::garch::GARCHModel;

let mut model = GARCHModel::new(1, 1, None)?; // p=1, q=1, no mean model
model.fit(&returns)?;
let volatility_forecast = model.forecast(10)?;
```

#### EGARCH

```rust
use oxidiviner::models::garch::EGARCHModel;

let mut model = EGARCHModel::new(1, 1, None)?;
model.fit(&returns)?;
let volatility_forecast = model.forecast(10)?;
```

## Financial Models

### Jump Diffusion

#### Merton Jump Diffusion

```rust
use oxidiviner::models::financial::MertonJumpDiffusionModel;

let mut model = MertonJumpDiffusionModel::new(
    0.05,  // drift
    0.2,   // diffusion volatility
    2.0,   // jump intensity
    -0.01, // jump mean
    0.05   // jump volatility
)?;
model.fit(&returns)?;
let forecast = model.forecast(10)?;
```

#### Kou Jump Diffusion

```rust
use oxidiviner::models::financial::KouJumpDiffusionModel;

let mut model = KouJumpDiffusionModel::new(
    0.05,  // drift
    0.2,   // diffusion volatility
    2.0,   // jump intensity
    0.3,   // up probability
    1.5,   // up magnitude
    2.0    // down magnitude
)?;
model.fit(&returns)?;
let forecast = model.forecast(10)?;
```

### Stochastic Volatility

#### Heston Model

```rust
use oxidiviner::models::financial::HestonStochasticVolatilityModel;

let mut model = HestonStochasticVolatilityModel::new(
    0.04,  // long-run variance
    2.0,   // mean reversion speed
    0.3,   // vol of vol
    -0.5,  // correlation
    0.04   // initial variance
)?;
model.fit(&returns)?;
let forecast = model.forecast(10)?;
```

#### SABR Model

```rust
use oxidiviner::models::financial::SABRVolatilityModel;

let mut model = SABRVolatilityModel::new(
    forward,
    0.2,   // alpha (initial vol)
    0.4,   // beta (CEV parameter)
    0.6,   // nu (vol of vol)
    -0.3,  // rho (correlation)
    1.0/252.0 // dt (time step)
)?;
model.fit(&returns)?;
let implied_vol = model.implied_volatility(strike, expiry)?;
```

## Regime Detection

### Markov Switching

```rust
use oxidiviner::models::regime_switching::MarkovSwitchingModel;

let mut model = MarkovSwitchingModel::new(2)?; // 2 regimes
model.fit(&returns)?;
let regime = model.most_likely_regime()?;
let regime_probs = model.regime_probabilities()?;
```

### Multivariate Markov Switching

```rust
use oxidiviner::models::regime_switching::MultivariateMarkovSwitchingModel;

let mut model = MultivariateMarkovSwitchingModel::new(2, asset_names)?;
model.fit(&returns)?;
let regimes = model.most_likely_regimes()?;
let transition_matrix = model.transition_matrix()?;
```

## Dependency Modeling

### Copulas

#### Gaussian Copula

```rust
use oxidiviner::models::copula::GaussianCopulaModel;

let mut model = GaussianCopulaModel::new(2)?; // 2 variables
model.fit(&returns)?;
let correlation = model.correlation_matrix()?;
let simulated = model.simulate(1000)?;
```

#### Student's t Copula

```rust
use oxidiviner::models::copula::TCopulaModel;

let mut model = TCopulaModel::new(2, 5.0)?; // 2 variables, 5 degrees of freedom
model.fit(&returns)?;
let tail_dependence = model.tail_dependence_coefficient(0, 1)?;
```

## State Space Models

### Kalman Filter
>>>>>>> 8bfbd09c

```rust
use oxidiviner::models::state_space::KalmanFilter;

<<<<<<< HEAD
### Model Selection

1. Start with simple models (AR, MA, ES) and gradually increase complexity
2. Use information criteria (AIC, BIC) for model order selection
3. Consider ensemble methods for improved robustness
4. Validate models using both in-sample and out-of-sample metrics

### Data Preprocessing

1. Check for and handle missing values
2. Ensure data stationarity when required
3. Scale/normalize data appropriately
4. Split data properly for training and testing

### Performance Optimization
=======
let mut kf = KalmanFilter::new(
    state_dim,
    obs_dim,
    initial_state,
    initial_covariance,
    transition_matrix,
    observation_matrix,
    process_noise,
    observation_noise
)?;

// Update with new observation
kf.update(&observation)?;

// Get current state estimate
let state = kf.state_estimate()?;
let covariance = kf.state_covariance()?;
```

## Model Validation

### Cross Validation

```rust
use oxidiviner::validation::cross_validate;

let cv_results = cross_validate(&model, &data, 5, 10)?;
println!("CV MSE: {}", cv_results.mse);
println!("CV MAE: {}", cv_results.mae);
println!("CV MAPE: {}", cv_results.mape);
```

### Backtesting

```rust
use oxidiviner::validation::backtest;

let bt_results = backtest(&model, &data, 252, 10)?;
println!("Hit Rate: {}%", bt_results.hit_rate * 100.0);
println!("Profit Factor: {}", bt_results.profit_factor);
```

## Best Practices

1. **Data Preprocessing**
   - Always check for missing values
   - Consider scaling/normalization
   - Handle outliers appropriately
   - Check for stationarity

2. **Model Selection**
   - Start with simple models
   - Use information criteria (AIC, BIC)
   - Consider ensemble methods
   - Validate out-of-sample

3. **Performance Optimization**
   - Use appropriate batch sizes
   - Consider parallel processing
   - Monitor memory usage
   - Profile critical sections

4. **Production Deployment**
   - Implement proper error handling
   - Set up monitoring and logging
   - Plan for model updates
   - Consider scaling requirements

## Conclusion
>>>>>>> 8bfbd09c

1. Use appropriate batch sizes for large datasets
2. Leverage parallel processing when available
3. Monitor memory usage with large datasets
4. Cache intermediate results when beneficial

### Production Deployment

1. Implement proper error handling
2. Log model performance metrics
3. Set up monitoring for model drift
4. Plan for regular model retraining

For more detailed examples and advanced usage patterns, check the `examples/` directory in the repository. <|MERGE_RESOLUTION|>--- conflicted
+++ resolved
@@ -189,7 +189,6 @@
 ```
 
 #### ARMA Model
-<<<<<<< HEAD
 
 ```rust
 use oxidiviner::models::autoregressive::ARMAModel;
@@ -237,41 +236,36 @@
 ### Exponential Smoothing
 
 #### Simple Exponential Smoothing
-=======
->>>>>>> 8bfbd09c
-
-```rust
-use oxidiviner::models::autoregressive::ARMAModel;
-
-// Create ARMA(p,q) model
-let mut model = ARMAModel::new(2, 1, true)?; // p=2, q=1, with_intercept=true
-model.fit(&data)?;
-let forecast = model.forecast(10)?;
-```
-
-#### ARIMA Model
-
-```rust
-use oxidiviner::models::autoregressive::ARIMAModel;
-
-// Create ARIMA(p,d,q) model
-let mut model = ARIMAModel::new(2, 1, 1, true)?; // p=2, d=1, q=1, with_intercept=true
-model.fit(&data)?;
-let forecast = model.forecast(10)?;
-```
-
-#### SARIMA Model
-
-```rust
-use oxidiviner::models::autoregressive::SARIMAModel;
-
-// Create SARIMA(p,d,q)(P,D,Q)s model
-let mut model = SARIMAModel::new(1, 1, 1, 1, 1, 1, 12, true)?; // Yearly seasonality
-model.fit(&data)?;
-let forecast = model.forecast(24)?; // Forecast 2 years ahead
-```
-
-<<<<<<< HEAD
+
+```rust
+use oxidiviner::models::exponential_smoothing::SimpleESModel;
+
+let mut model = SimpleESModel::new(0.3)?; // alpha = 0.3
+model.fit(&data)?;
+let forecast = model.forecast(10)?;
+```
+
+#### Holt's Linear Method
+
+```rust
+use oxidiviner::models::exponential_smoothing::HoltLinearModel;
+
+let mut model = HoltLinearModel::new(0.3, 0.1)?; // alpha = 0.3, beta = 0.1
+model.fit(&data)?;
+let forecast = model.forecast(10)?;
+```
+
+#### Holt-Winters Seasonal
+
+```rust
+use oxidiviner::models::exponential_smoothing::HoltWintersModel;
+
+// For seasonal data (e.g., monthly data with yearly seasonality)
+let mut model = HoltWintersModel::new(0.3, 0.1, 0.1, 12)?; // period = 12
+model.fit(&data)?;
+let forecast = model.forecast(24)?; // Forecast 2 years
+```
+
 #### ETS Model
 
 ```rust
@@ -290,7 +284,7 @@
 
 ### GARCH Models
 
-#### Basic GARCH
+#### GARCH
 
 ```rust
 use oxidiviner::models::garch::GARCHModel;
@@ -566,213 +560,9 @@
 println!("BIC: {}", diag.bic());
 println!("Log-likelihood: {}", diag.log_likelihood());
 ```
-=======
-#### VAR Model
-
-```rust
-use oxidiviner::models::autoregressive::VARModel;
-
-// Create VAR model with 2 variables
-let variable_names = vec!["gdp".to_string(), "inflation".to_string()];
-let mut model = VARModel::new(2, variable_names, true)?; // lag=2, with_intercept=true
-model.fit(&multivariate_data)?;
-let forecast = model.forecast(10)?;
-```
-
-### Exponential Smoothing
-
-#### Simple Exponential Smoothing
-
-```rust
-use oxidiviner::models::exponential_smoothing::SimpleESModel;
-
-let mut model = SimpleESModel::new(0.3)?; // alpha = 0.3
-model.fit(&data)?;
-let forecast = model.forecast(10)?;
-```
-
-#### Holt's Linear Method
-
-```rust
-use oxidiviner::models::exponential_smoothing::HoltLinearModel;
-
-let mut model = HoltLinearModel::new(0.3, 0.1)?; // alpha = 0.3, beta = 0.1
-model.fit(&data)?;
-let forecast = model.forecast(10)?;
-```
-
-#### Holt-Winters Method
-
-```rust
-use oxidiviner::models::exponential_smoothing::HoltWintersModel;
-
-let mut model = HoltWintersModel::new(0.3, 0.1, 0.1, 12)?; // alpha, beta, gamma, seasonal_period
-model.fit(&data)?;
-let forecast = model.forecast(24)?; // Forecast 2 seasonal periods ahead
-```
-
-#### ETS Model
-
-```rust
-use oxidiviner::models::exponential_smoothing::ETSModel;
-
-let mut model = ETSModel::new()?;
-model.fit(&data)?;
-let forecast = model.forecast(10)?;
-```
-
-### GARCH Models
-
-#### Basic GARCH
-
-```rust
-use oxidiviner::models::garch::GARCHModel;
-
-let mut model = GARCHModel::new(1, 1, None)?; // p=1, q=1, no mean model
-model.fit(&returns)?;
-let volatility_forecast = model.forecast(10)?;
-```
-
-#### EGARCH
-
-```rust
-use oxidiviner::models::garch::EGARCHModel;
-
-let mut model = EGARCHModel::new(1, 1, None)?;
-model.fit(&returns)?;
-let volatility_forecast = model.forecast(10)?;
-```
-
-## Financial Models
-
-### Jump Diffusion
-
-#### Merton Jump Diffusion
-
-```rust
-use oxidiviner::models::financial::MertonJumpDiffusionModel;
-
-let mut model = MertonJumpDiffusionModel::new(
-    0.05,  // drift
-    0.2,   // diffusion volatility
-    2.0,   // jump intensity
-    -0.01, // jump mean
-    0.05   // jump volatility
-)?;
-model.fit(&returns)?;
-let forecast = model.forecast(10)?;
-```
-
-#### Kou Jump Diffusion
-
-```rust
-use oxidiviner::models::financial::KouJumpDiffusionModel;
-
-let mut model = KouJumpDiffusionModel::new(
-    0.05,  // drift
-    0.2,   // diffusion volatility
-    2.0,   // jump intensity
-    0.3,   // up probability
-    1.5,   // up magnitude
-    2.0    // down magnitude
-)?;
-model.fit(&returns)?;
-let forecast = model.forecast(10)?;
-```
-
-### Stochastic Volatility
-
-#### Heston Model
-
-```rust
-use oxidiviner::models::financial::HestonStochasticVolatilityModel;
-
-let mut model = HestonStochasticVolatilityModel::new(
-    0.04,  // long-run variance
-    2.0,   // mean reversion speed
-    0.3,   // vol of vol
-    -0.5,  // correlation
-    0.04   // initial variance
-)?;
-model.fit(&returns)?;
-let forecast = model.forecast(10)?;
-```
-
-#### SABR Model
-
-```rust
-use oxidiviner::models::financial::SABRVolatilityModel;
-
-let mut model = SABRVolatilityModel::new(
-    forward,
-    0.2,   // alpha (initial vol)
-    0.4,   // beta (CEV parameter)
-    0.6,   // nu (vol of vol)
-    -0.3,  // rho (correlation)
-    1.0/252.0 // dt (time step)
-)?;
-model.fit(&returns)?;
-let implied_vol = model.implied_volatility(strike, expiry)?;
-```
-
-## Regime Detection
-
-### Markov Switching
-
-```rust
-use oxidiviner::models::regime_switching::MarkovSwitchingModel;
-
-let mut model = MarkovSwitchingModel::new(2)?; // 2 regimes
-model.fit(&returns)?;
-let regime = model.most_likely_regime()?;
-let regime_probs = model.regime_probabilities()?;
-```
-
-### Multivariate Markov Switching
-
-```rust
-use oxidiviner::models::regime_switching::MultivariateMarkovSwitchingModel;
-
-let mut model = MultivariateMarkovSwitchingModel::new(2, asset_names)?;
-model.fit(&returns)?;
-let regimes = model.most_likely_regimes()?;
-let transition_matrix = model.transition_matrix()?;
-```
-
-## Dependency Modeling
-
-### Copulas
-
-#### Gaussian Copula
-
-```rust
-use oxidiviner::models::copula::GaussianCopulaModel;
-
-let mut model = GaussianCopulaModel::new(2)?; // 2 variables
-model.fit(&returns)?;
-let correlation = model.correlation_matrix()?;
-let simulated = model.simulate(1000)?;
-```
-
-#### Student's t Copula
-
-```rust
-use oxidiviner::models::copula::TCopulaModel;
-
-let mut model = TCopulaModel::new(2, 5.0)?; // 2 variables, 5 degrees of freedom
-model.fit(&returns)?;
-let tail_dependence = model.tail_dependence_coefficient(0, 1)?;
-```
-
-## State Space Models
-
-### Kalman Filter
->>>>>>> 8bfbd09c
-
-```rust
-use oxidiviner::models::state_space::KalmanFilter;
-
-<<<<<<< HEAD
+
+## Best Practices
+
 ### Model Selection
 
 1. Start with simple models (AR, MA, ES) and gradually increase complexity
@@ -788,77 +578,6 @@
 4. Split data properly for training and testing
 
 ### Performance Optimization
-=======
-let mut kf = KalmanFilter::new(
-    state_dim,
-    obs_dim,
-    initial_state,
-    initial_covariance,
-    transition_matrix,
-    observation_matrix,
-    process_noise,
-    observation_noise
-)?;
-
-// Update with new observation
-kf.update(&observation)?;
-
-// Get current state estimate
-let state = kf.state_estimate()?;
-let covariance = kf.state_covariance()?;
-```
-
-## Model Validation
-
-### Cross Validation
-
-```rust
-use oxidiviner::validation::cross_validate;
-
-let cv_results = cross_validate(&model, &data, 5, 10)?;
-println!("CV MSE: {}", cv_results.mse);
-println!("CV MAE: {}", cv_results.mae);
-println!("CV MAPE: {}", cv_results.mape);
-```
-
-### Backtesting
-
-```rust
-use oxidiviner::validation::backtest;
-
-let bt_results = backtest(&model, &data, 252, 10)?;
-println!("Hit Rate: {}%", bt_results.hit_rate * 100.0);
-println!("Profit Factor: {}", bt_results.profit_factor);
-```
-
-## Best Practices
-
-1. **Data Preprocessing**
-   - Always check for missing values
-   - Consider scaling/normalization
-   - Handle outliers appropriately
-   - Check for stationarity
-
-2. **Model Selection**
-   - Start with simple models
-   - Use information criteria (AIC, BIC)
-   - Consider ensemble methods
-   - Validate out-of-sample
-
-3. **Performance Optimization**
-   - Use appropriate batch sizes
-   - Consider parallel processing
-   - Monitor memory usage
-   - Profile critical sections
-
-4. **Production Deployment**
-   - Implement proper error handling
-   - Set up monitoring and logging
-   - Plan for model updates
-   - Consider scaling requirements
-
-## Conclusion
->>>>>>> 8bfbd09c
 
 1. Use appropriate batch sizes for large datasets
 2. Leverage parallel processing when available
@@ -872,4 +591,4 @@
 3. Set up monitoring for model drift
 4. Plan for regular model retraining
 
-For more detailed examples and advanced usage patterns, check the `examples/` directory in the repository. +For more detailed examples and advanced usage patterns, check the `examples/` directory in the repository.