# Building Strategies with OxiDiviner

OxiDiviner provides a comprehensive suite of time series forecasting models for building sophisticated trading and investment strategies. This guide outlines how to effectively use the various models and their combinations for different strategic objectives.

**Disclaimer**: The information provided here is for educational purposes only and should not be considered financial advice. All trading strategies involve risk, and past performance is not indicative of future results. Always conduct thorough backtesting and risk assessment before deploying any strategy with real capital.

## Core Strategy Components

### 1. Time Series Models
- **ARIMA Family**: For trend and mean-reversion strategies
  - `ARModel`: Basic autoregressive patterns
  - `ARMAModel`: Combined AR and MA effects
  - `ARIMAModel`: Non-stationary series
  - `SARIMAModel`: Seasonal patterns
  - `VARModel`: Multi-asset relationships

- **Exponential Smoothing**: For adaptive trend following
  - `SimpleESModel`: Basic trend following
  - `HoltLinearModel`: Enhanced trend capture
  - `HoltWintersModel`: Seasonal decomposition
  - `ETSModel`: State space formulation

- **GARCH Models**: For volatility-based strategies
  - `GARCHModel`: Basic volatility clustering
  - `EGARCHModel`: Asymmetric volatility
  - `GJRGARCHModel`: Leverage effects
  - `GARCHMModel`: Risk premium strategies

### 2. Advanced Financial Models
- **Jump Diffusion**: For tail risk strategies
  - `MertonJumpDiffusionModel`: Crash risk hedging
  - `KouJumpDiffusionModel`: Asymmetric jump trading

- **Stochastic Volatility**: For volatility trading
  - `HestonStochasticVolatilityModel`: Vol surface trading
  - `SABRVolatilityModel`: Rates and FX strategies

### 3. Regime Detection
- **Markov Switching**: For regime-based allocation
  - `MarkovSwitchingModel`: Basic regime trading
  - `MultivariateMarkovSwitchingModel`: Cross-asset regimes
  - `HigherOrderMarkovModel`: Complex regime patterns

### 4. Dependency Modeling
- **Copula Models**: For correlation trading
  - `GaussianCopulaModel`: Linear dependencies
  - `TCopulaModel`: Tail risk dependencies
  - `ArchimedeanCopulaModel`: Specialized structures

## Strategy Building Blocks

### 1. Signal Generation
- **Trend Signals**:
  ```rust
  // ARIMA trend detection
  let mut model = ARIMAModel::new(2, 1, 2, true)?;
  model.fit(&data)?;
  let forecast = model.forecast(10)?;
  let trend_signal = forecast.last() > data.last();
  ```

- **Volatility Signals**:
  ```rust
  // GARCH volatility threshold
  let mut model = GARCHModel::new(1, 1, None)?;
  model.fit(&returns)?;
  let vol_forecast = model.forecast(1)?;
  let high_vol = vol_forecast[0] > historical_vol * 1.5;
  ```

- **Regime Signals**:
  ```rust
  // Markov regime detection
  let mut model = MarkovSwitchingModel::new(2)?;
  model.fit(&data)?;
  let current_regime = model.most_likely_regime()?;
  ```

### 2. Portfolio Construction
- **Risk Parity**:
  ```rust
  // Using GARCH for dynamic allocation
  let mut allocations = vec![];
  for asset in assets {
      let vol = GARCHModel::new(1, 1, None)?.fit(&asset)?.forecast(1)?[0];
      allocations.push(1.0 / vol);
  }
  ```

- **Regime-Based Allocation**:
  ```rust
  // Multi-asset regime allocation
  let mut model = MultivariateMarkovSwitchingModel::new(2, asset_names)?;
  model.fit(&data)?;
  let regime = model.portfolio_regime_analysis()?;
  ```

### 3. Risk Management
- **Value at Risk**:
  ```rust
  // Jump diffusion VaR
  let mut model = MertonJumpDiffusionModel::new(0.05, 0.2, 2.0, -0.01, 0.05)?;
  model.fit(&data)?;
  let var_95 = model.calculate_var(portfolio_value, 0.95, 1.0/252.0)?;
  ```

- **Tail Risk Hedging**:
  ```rust
  // Copula-based tail risk
  let mut model = TCopulaModel::new(n_assets, 5.0)?;
  model.fit(&returns)?;
  let tail_dep = model.tail_dependence_coefficient(0, 1)?;
  ```

## Example Strategies

### 1. Adaptive Trend Following
```rust
use oxidiviner::prelude::*;

// Combine ETS and GARCH
let mut trend_model = ETSModel::new()?;
let mut vol_model = GARCHModel::new(1, 1, None)?;

// Fit models
trend_model.fit(&price_data)?;
vol_model.fit(&returns_data)?;

// Generate signals
let trend = trend_model.forecast(1)?[0];
let vol = vol_model.forecast(1)?[0];

// Position sizing
let position_size = if trend > current_price {
    1.0 / vol  // Long position, inverse vol sizing
} else {
    0.0  // Flat
};
```

### 2. Regime-Switching Portfolio
```rust
// Multi-asset regime model
let mut regime_model = MultivariateMarkovSwitchingModel::new(2, assets)?;
regime_model.fit(&returns)?;

// Get regime analysis
let analysis = regime_model.portfolio_regime_analysis()?;

// Regime-based allocation
let allocations = match analysis.current_regime {
    0 => vec![0.6, 0.3, 0.1],  // Risk-on regime
    1 => vec![0.2, 0.6, 0.2],  // Risk-off regime
    _ => vec![1.0/3.0; 3],     // Neutral
};
```

### 3. Options Volatility Trading
```rust
// SABR volatility surface
let mut model = SABRVolatilityModel::new(
    forward, 0.2, 0.4, 0.6, -0.3, 1.0/252.0
)?;

// Analyze vol surface
let surface_point = model.implied_volatility(strike, expiry)?;
let vol_signal = surface_point.sabr_implied_vol > surface_point.implied_volatility;
```

### 4. Cross-Asset Arbitrage
```rust
// Copula-based pairs trading
let mut copula = GaussianCopulaModel::new(2)?;
copula.fit(&pair_returns)?;

// Generate spread distribution
let scenarios = copula.simulate(1000)?;
let spread_zscore = (current_spread - mean) / std_dev;
```

## Implementation Best Practices

### 1. Model Selection
- Start with simpler models (AR, MA, ES) before complex ones
- Use information criteria (AIC, BIC) for model order selection
- Consider ensemble methods for robustness
- Validate using both in-sample and out-of-sample metrics

### 2. Risk Management
- Always implement position sizing
- Use stop-losses and take-profits
- Monitor portfolio-level risk
- Consider correlation risk
- Implement circuit breakers

### 3. Performance Monitoring
- Track Sharpe ratio, Sortino ratio, and maximum drawdown
- Monitor hit rate and profit factor
- Analyze regime-dependent performance
- Track transaction costs and slippage

### 4. Production Implementation
- Use proper error handling
- Implement logging and monitoring
- Plan for regular model retraining
- Set up alerts for abnormal conditions

## Strategy Validation Framework

### 1. Backtesting
```rust
use oxidiviner::core::validation::backtest;

let bt_results = backtest(&model, &data, 252, 10)?;
println!("Hit rate: {}%", bt_results.hit_rate * 100.0);
println!("Profit factor: {}", bt_results.profit_factor);
```

### 2. Cross-Validation
```rust
use oxidiviner::core::validation::cross_validate;

let cv_results = cross_validate(&model, &data, 5, 10)?;
println!("CV Sharpe: {}", cv_results.sharpe_ratio);
```

### 3. Stress Testing
```rust
// Regime-based stress testing
let stress_scenarios = vec![
    ("Bear Market", -0.3, 0.4),
    ("Bull Market", 0.2, 0.2),
    ("Crisis", -0.5, 0.6),
];

for (scenario, ret, vol) in stress_scenarios {
    let stress_pnl = strategy.simulate_scenario(ret, vol)?;
    println!("{}: ${:.2}", scenario, stress_pnl);
}
```

## Conclusion

Building successful strategies with OxiDiviner requires:
1. Understanding the strengths of each model type
2. Proper signal generation and validation
3. Robust risk management
4. Comprehensive testing and monitoring
<<<<<<< HEAD
5. Careful production implementation

Remember that no strategy works forever, and continuous monitoring and adaptation are essential for long-term success.

For more detailed examples and implementations, check the `examples/` directory in the repository. 
=======
5. Careful production implementation 
>>>>>>> 8bfbd09c
<|MERGE_RESOLUTION|>--- conflicted
+++ resolved
@@ -246,12 +246,8 @@
 2. Proper signal generation and validation
 3. Robust risk management
 4. Comprehensive testing and monitoring
-<<<<<<< HEAD
 5. Careful production implementation
 
 Remember that no strategy works forever, and continuous monitoring and adaptation are essential for long-term success.
 
-For more detailed examples and implementations, check the `examples/` directory in the repository. 
-=======
-5. Careful production implementation 
->>>>>>> 8bfbd09c
+For more detailed examples and implementations, check the `examples/` directory in the repository.